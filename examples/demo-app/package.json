--- conflicted
+++ resolved
@@ -71,11 +71,7 @@
   },
   "packageManager": "yarn@4.4.0",
   "devDependencies": {
-<<<<<<< HEAD
-    "@types/react": "^18.2.0",
-=======
     "@dotenv-run/esbuild": "^1.5.0",
->>>>>>> 803b2f54
     "esbuild-plugin-replace": "^1.4.0"
   }
 }