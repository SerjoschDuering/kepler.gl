--- conflicted
+++ resolved
@@ -1,15 +1,11 @@
 # SPDX-License-Identifier: MIT
 # Copyright contributors to the kepler.gl project
 
-<<<<<<< HEAD
 # Ignore warnings from IPython.core.formatters for _repr_html_ that returns different types in different versions of IPyWidgets
 import warnings
 warnings.filterwarnings('ignore', category=UserWarning,
                         module='IPython.core.formatters')
 
-=======
-#module for keplergl-jupyter
->>>>>>> 3f645002
 import base64
 import sys
 import json
